--- conflicted
+++ resolved
@@ -363,34 +363,9 @@
     - put: repo-status-jdk15-build
       params: { state: "pending", commit: "git-repo" }
     - do:
-<<<<<<< HEAD
       - task: build-project
-        image: spring-boot-jdk14-ci-image
+        image: spring-boot-jdk15-ci-image
         <<: *build-project-task-params
-=======
-        - task: build-project
-          image: spring-boot-jdk15-ci-image
-          <<: *build-project-task-params
-        - in_parallel:
-            - task: build-smoke-tests
-              timeout: ((task-timeout))
-              image: spring-boot-jdk15-ci-image
-              file: git-repo/ci/tasks/build-smoke-tests.yml
-              params:
-                <<: *gradle-enterprise-task-params
-            - task: build-integration-tests
-              timeout: ((task-timeout))
-              image: spring-boot-jdk15-ci-image
-              file: git-repo/ci/tasks/build-integration-tests.yml
-              params:
-                <<: *gradle-enterprise-task-params
-            - task: build-deployment-tests
-              timeout: ((task-timeout))
-              image: spring-boot-jdk15-ci-image
-              file: git-repo/ci/tasks/build-deployment-tests.yml
-              params:
-                <<: *gradle-enterprise-task-params
->>>>>>> e6ebcf14
       on_failure:
         do:
           - put: repo-status-jdk15-build
