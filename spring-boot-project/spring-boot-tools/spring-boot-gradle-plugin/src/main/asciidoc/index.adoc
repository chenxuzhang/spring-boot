= Spring Boot Gradle Plugin Reference Guide
Andy Wilkinson
:doctype: book
:toc: left
:toclevels: 4
:source-highlighter: prettify
:numbered:
:icons: font
:hide-uri-scheme:
:docinfo: shared,private

:dependency-management-plugin: https://github.com/spring-gradle-plugins/dependency-management-plugin
:dependency-management-plugin-documentation: {dependency-management-plugin}/blob/master/README.md
:gradle-userguide: https://docs.gradle.org/current/userguide
:gradle-dsl: https://docs.gradle.org/current/dsl
:gradle-api: https://docs.gradle.org/current/javadoc
:application-plugin: {gradle-userguide}/application_plugin.html
:groovy-plugin: {gradle-userguide}/groovy_plugin.html
:java-plugin: {gradle-userguide}/java_plugin.html
:war-plugin: {gradle-userguide}/war_plugin.html
:maven-plugin: {gradle-userguide}/maven_plugin.html
:maven-publish-plugin: {gradle-userguide}/maven_publish_plugin.html
:software-component: {gradle-userguide}/software_model_extend.html
:kotlin-plugin: https://kotlinlang.org/docs/reference/using-gradle.html
:spring-boot-docs: https://docs.spring.io/spring-boot/docs/{version}
:api-documentation: {spring-boot-docs}/gradle-plugin/api
:spring-boot-reference: {spring-boot-docs}/reference/htmlsingle
:build-info-javadoc: {api-documentation}/org/springframework/boot/gradle/tasks/buildinfo/BuildInfo.html
:boot-jar-javadoc: {api-documentation}/org/springframework/boot/gradle/tasks/bundling/BootJar.html
:boot-war-javadoc: {api-documentation}/org/springframework/boot/gradle/tasks/bundling/BootWar.html
:boot-run-javadoc: {api-documentation}/org/springframework/boot/gradle/tasks/run/BootRun.html
:github-code: https://github.com/spring-projects/spring-boot/tree/{github-tag}



[[introduction]]
== Introduction

<<<<<<< HEAD
The Spring Boot Gradle Plugin provides Spring Boot support in https://gradle.org[Gradle],
allowing you to package executable jar or war archives, run Spring Boot applications, and
use the dependency management provided by `spring-boot-dependencies`. Spring Boot's
Gradle plugin requires Gradle 5.x (4.10 is also supported but this support is deprecated
and will be removed in a future release).
=======
The Spring Boot Gradle Plugin provides Spring Boot support in https://gradle.org[Gradle].
It allows you to package executable jar or war archives, run Spring Boot applications, and use the dependency management provided by `spring-boot-dependencies`.
Spring Boot's Gradle plugin requires Gradle 4.4 or later.
If you choose to use the newer Kotlin DSL, it requires Gradle 4.10 or later.
>>>>>>> 7b1e10ed

In addition to this user guide, {api-documentation}[API documentation] is also available.

include::getting-started.adoc[]
include::managing-dependencies.adoc[]
include::packaging.adoc[]
include::publishing.adoc[]
include::running.adoc[]
include::integrating-with-actuator.adoc[]
include::reacting.adoc[]<|MERGE_RESOLUTION|>--- conflicted
+++ resolved
@@ -36,18 +36,9 @@
 [[introduction]]
 == Introduction
 
-<<<<<<< HEAD
-The Spring Boot Gradle Plugin provides Spring Boot support in https://gradle.org[Gradle],
-allowing you to package executable jar or war archives, run Spring Boot applications, and
-use the dependency management provided by `spring-boot-dependencies`. Spring Boot's
-Gradle plugin requires Gradle 5.x (4.10 is also supported but this support is deprecated
-and will be removed in a future release).
-=======
 The Spring Boot Gradle Plugin provides Spring Boot support in https://gradle.org[Gradle].
 It allows you to package executable jar or war archives, run Spring Boot applications, and use the dependency management provided by `spring-boot-dependencies`.
-Spring Boot's Gradle plugin requires Gradle 4.4 or later.
-If you choose to use the newer Kotlin DSL, it requires Gradle 4.10 or later.
->>>>>>> 7b1e10ed
+Spring Boot's Gradle plugin requires Gradle 5.x (4.10 is also supported but this support is deprecated and will be removed in a future release).
 
 In addition to this user guide, {api-documentation}[API documentation] is also available.
 
