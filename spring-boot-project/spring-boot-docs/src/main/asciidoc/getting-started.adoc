[[getting-started]]
= Getting Started
include::attributes.adoc[]

<<<<<<< HEAD
If you are getting started with Spring Boot, or "`Spring`" in general, start by reading
this section. It answers the basic "`what?`", "`how?`" and "`why?`" questions. It
includes an introduction to Spring Boot, along with installation instructions. We then
walk you through building your first Spring Boot application, discussing some core
principles as we go.
=======
[partintro]
--
If you are getting started with Spring Boot, or "`Spring`" in general, start by reading this section.
It answers the basic "`what?`", "`how?`" and "`why?`" questions.
It includes an introduction to Spring Boot, along with installation instructions.
We then walk you through building your first Spring Boot application, discussing some core principles as we go.
--
>>>>>>> 64d4bf82



[[getting-started-introducing-spring-boot]]
== Introducing Spring Boot
Spring Boot makes it easy to create stand-alone, production-grade Spring-based Applications that you can run.
We take an opinionated view of the Spring platform and third-party libraries, so that you can get started with minimum fuss.
Most Spring Boot applications need very little Spring configuration.

You can use Spring Boot to create Java applications that can be started by using `java -jar` or more traditional war deployments.
We also provide a command line tool that runs "`spring scripts`".

Our primary goals are:

* Provide a radically faster and widely accessible getting-started experience for all Spring development.
* Be opinionated out of the box but get out of the way quickly as requirements start to diverge from the defaults.
* Provide a range of non-functional features that are common to large classes of projects (such as embedded servers, security, metrics, health checks, and externalized configuration).
* Absolutely no code generation and no requirement for XML configuration.



[[getting-started-system-requirements]]
== System Requirements
Spring Boot {spring-boot-version} requires https://www.java.com[Java 8] and is compatible up to Java 12 (included).
{spring-reference}[Spring Framework {spring-framework-version}] or above is also required.

Explicit build support is provided for the following build tools:

|===
| Build Tool | Version

| Maven
| 3.3+

<<<<<<< HEAD
|Gradle
|5.x (4.10 is also supported but in a deprecated form)
=======
| Gradle
| 4.4+
>>>>>>> 64d4bf82
|===



[[getting-started-system-requirements-servlet-containers]]
=== Servlet Containers
Spring Boot supports the following embedded servlet containers:

|===
| Name | Servlet Version

| Tomcat 9.0
| 4.0

| Jetty 9.4
| 3.1

| Undertow 2.0
| 4.0
|===

You can also deploy Spring Boot applications to any Servlet 3.1+ compatible container.



[[getting-started-installing-spring-boot]]
== Installing Spring Boot
Spring Boot can be used with "`classic`" Java development tools or installed as a command line tool.
Either way, you need https://www.java.com[Java SDK v1.8] or higher.
Before you begin, you should check your current Java installation by using the following command:

[indent=0]
----
	$ java -version
----

If you are new to Java development or if you want to experiment with Spring Boot, you might want to try the <<getting-started-installing-the-cli, Spring Boot CLI>> (Command Line Interface) first.
Otherwise, read on for "`classic`" installation instructions.



[[getting-started-installation-instructions-for-java]]
=== Installation Instructions for the Java Developer
You can use Spring Boot in the same way as any standard Java library.
To do so, include the appropriate `+spring-boot-*.jar+` files on your classpath.
Spring Boot does not require any special tools integration, so you can use any IDE or text editor.
Also, there is nothing special about a Spring Boot application, so you can run and debug a Spring Boot application as you would any other Java program.

Although you _could_ copy Spring Boot jars, we generally recommend that you use a build tool that supports dependency management (such as Maven or Gradle).



[[getting-started-maven-installation]]
==== Maven Installation
Spring Boot is compatible with Apache Maven 3.3 or above.
If you do not already have Maven installed, you can follow the instructions at https://maven.apache.org.

TIP: On many operating systems, Maven can be installed with a package manager.
If you use OSX Homebrew, try `brew install maven`.
Ubuntu users can run `sudo apt-get install maven`.
Windows users with https://chocolatey.org/[Chocolatey] can run `choco install maven` from an elevated (administrator) prompt.

Spring Boot dependencies use the `org.springframework.boot` `groupId`.
Typically, your Maven POM file inherits from the `spring-boot-starter-parent` project and declares dependencies to one or more <<using-spring-boot.adoc#using-boot-starter,"`Starters`">>.
Spring Boot also provides an optional <<build-tool-plugins.adoc#build-tool-plugins-maven-plugin, Maven plugin>> to create executable jars.

The following listing shows a typical `pom.xml` file:

[source,xml,indent=0,subs="verbatim,quotes,attributes"]
----
	<?xml version="1.0" encoding="UTF-8"?>
	<project xmlns="http://maven.apache.org/POM/4.0.0" xmlns:xsi="http://www.w3.org/2001/XMLSchema-instance"
		xsi:schemaLocation="http://maven.apache.org/POM/4.0.0 https://maven.apache.org/xsd/maven-4.0.0.xsd">
		<modelVersion>4.0.0</modelVersion>

		<groupId>com.example</groupId>
		<artifactId>myproject</artifactId>
		<version>0.0.1-SNAPSHOT</version>

		<!-- Inherit defaults from Spring Boot -->
		<parent>
			<groupId>org.springframework.boot</groupId>
			<artifactId>spring-boot-starter-parent</artifactId>
			<version>{spring-boot-version}</version>
		</parent>

		<!-- Add typical dependencies for a web application -->
		<dependencies>
			<dependency>
				<groupId>org.springframework.boot</groupId>
				<artifactId>spring-boot-starter-web</artifactId>
			</dependency>
		</dependencies>

		<!-- Package as an executable jar -->
		<build>
			<plugins>
				<plugin>
					<groupId>org.springframework.boot</groupId>
					<artifactId>spring-boot-maven-plugin</artifactId>
				</plugin>
			</plugins>
		</build>

ifeval::["{spring-boot-repo}" != "release"]
		<!-- Add Spring repositories -->
		<!-- (you don't need this if you are using a .RELEASE version) -->
		<repositories>
			<repository>
				<id>spring-snapshots</id>
				<url>https://repo.spring.io/snapshot</url>
				<snapshots><enabled>true</enabled></snapshots>
			</repository>
			<repository>
				<id>spring-milestones</id>
				<url>https://repo.spring.io/milestone</url>
			</repository>
		</repositories>
		<pluginRepositories>
			<pluginRepository>
				<id>spring-snapshots</id>
				<url>https://repo.spring.io/snapshot</url>
			</pluginRepository>
			<pluginRepository>
				<id>spring-milestones</id>
				<url>https://repo.spring.io/milestone</url>
			</pluginRepository>
		</pluginRepositories>
endif::[]
	</project>
----

TIP: The `spring-boot-starter-parent` is a great way to use Spring Boot, but it might not be suitable all of the time.
Sometimes you may need to inherit from a different parent POM, or you might not like our default settings.
In those cases, see <<using-boot-maven-without-a-parent>> for an alternative solution that uses an `import` scope.



[[getting-started-gradle-installation]]
==== Gradle Installation
<<<<<<< HEAD
Spring Boot is compatible with 5.x. 4.10 is also supported but this support is deprecated
and will be removed in a future release. If you do not already have Gradle installed, you
can follow the instructions at https://gradle.org.
=======
Spring Boot is compatible with Gradle 4.4 and later.
If you do not already have Gradle installed, you can follow the instructions at https://gradle.org.
>>>>>>> 64d4bf82

Spring Boot dependencies can be declared by using the `org.springframework.boot` `group`.
Typically, your project declares dependencies to one or more <<using-spring-boot.adoc#using-boot-starter, "`Starters`">>.
Spring Boot provides a useful <<build-tool-plugins.adoc#build-tool-plugins-gradle-plugin, Gradle plugin>> that can be used to simplify dependency declarations and to create executable jars.

.Gradle Wrapper
****
The Gradle Wrapper provides a nice way of "`obtaining`" Gradle when you need to build a project.
It is a small script and library that you commit alongside your code to bootstrap the build process.
See {gradle-user-guide}/gradle_wrapper.html for details.
****

More details on getting started with Spring Boot and Gradle can be found in the {spring-boot-gradle-plugin-reference}/#getting-started[Getting Started section] of the Gradle plugin's reference guide.



[[getting-started-installing-the-cli]]
=== Installing the Spring Boot CLI
The Spring Boot CLI (Command Line Interface) is a command line tool that you can use to quickly prototype with Spring.
It lets you run http://groovy-lang.org/[Groovy] scripts, which means that you have a familiar Java-like syntax without so much boilerplate code.

You do not need to use the CLI to work with Spring Boot, but it is definitely the quickest way to get a Spring application off the ground.



[[getting-started-manual-cli-installation]]
==== Manual Installation
You can download the Spring CLI distribution from the Spring software repository:

* https://repo.spring.io/{spring-boot-repo}/org/springframework/boot/spring-boot-cli/{spring-boot-version}/spring-boot-cli-{spring-boot-version}-bin.zip[spring-boot-cli-{spring-boot-version}-bin.zip]
* https://repo.spring.io/{spring-boot-repo}/org/springframework/boot/spring-boot-cli/{spring-boot-version}/spring-boot-cli-{spring-boot-version}-bin.tar.gz[spring-boot-cli-{spring-boot-version}-bin.tar.gz]

Cutting edge
https://repo.spring.io/snapshot/org/springframework/boot/spring-boot-cli/[snapshot distributions] are also available.

Once downloaded, follow the {github-raw}/spring-boot-project/spring-boot-cli/src/main/content/INSTALL.txt[INSTALL.txt] instructions from the unpacked archive.
In summary, there is a `spring` script (`spring.bat` for Windows) in a `bin/` directory in the `.zip` file.
Alternatively, you can use `java -jar` with the `.jar` file (the script helps you to be sure that the classpath is set correctly).



[[getting-started-sdkman-cli-installation]]
==== Installation with SDKMAN!
SDKMAN! (The Software Development Kit Manager) can be used for managing multiple versions of various binary SDKs, including Groovy and the Spring Boot CLI.
Get SDKMAN! from https://sdkman.io and install Spring Boot by using the following commands:

[indent=0,subs="verbatim,quotes,attributes"]
----
	$ sdk install springboot
	$ spring --version
	Spring Boot v{spring-boot-version}
----

If you develop features for the CLI and want easy access to the version you built, use the following commands:

[indent=0,subs="verbatim,quotes,attributes"]
----
	$ sdk install springboot dev /path/to/spring-boot/spring-boot-cli/target/spring-boot-cli-{spring-boot-version}-bin/spring-{spring-boot-version}/
	$ sdk default springboot dev
	$ spring --version
	Spring CLI v{spring-boot-version}
----

The preceding instructions install a local instance of `spring` called the `dev` instance.
It points at your target build location, so every time you rebuild Spring Boot, `spring` is up-to-date.

You can see it by running the following command:

[indent=0,subs="verbatim,quotes,attributes"]
----
	$ sdk ls springboot

	================================================================================
	Available Springboot Versions
	================================================================================
	> + dev
	* {spring-boot-version}

	================================================================================
	+ - local version
	* - installed
	> - currently in use
	================================================================================
----



[[getting-started-homebrew-cli-installation]]
==== OSX Homebrew Installation
If you are on a Mac and use https://brew.sh/[Homebrew], you can install the Spring Boot CLI by using the following commands:

[indent=0]
----
	$ brew tap pivotal/tap
	$ brew install springboot
----

Homebrew installs `spring` to `/usr/local/bin`.

NOTE: If you do not see the formula, your installation of brew might be out-of-date.
In that case, run `brew update` and try again.



[[getting-started-macports-cli-installation]]
==== MacPorts Installation
If you are on a Mac and use https://www.macports.org/[MacPorts], you can install the Spring Boot CLI by using the following command:

[indent=0]
----
	$ sudo port install spring-boot-cli
----



[[getting-started-cli-command-line-completion]]
==== Command-line Completion
The Spring Boot CLI includes scripts that provide command completion for the https://en.wikipedia.org/wiki/Bash_%28Unix_shell%29[BASH] and https://en.wikipedia.org/wiki/Z_shell[zsh] shells.
You can `source` the script (also named `spring`) in any shell or put it in your personal or system-wide bash completion initialization.
On a Debian system, the system-wide scripts are in `/shell-completion/bash` and all scripts in that directory are executed when a new shell starts.
For example, to run the script manually if you have installed by using SDKMAN!, use the following commands:

[indent=0]
----
	$ . ~/.sdkman/candidates/springboot/current/shell-completion/bash/spring
	$ spring <HIT TAB HERE>
	  grab  help  jar  run  test  version
----

NOTE: If you install the Spring Boot CLI by using Homebrew or MacPorts, the command-line completion scripts are automatically registered with your shell.



[[getting-started-scoop-cli-installation]]
==== Windows Scoop Installation
If you are on a Windows and use https://scoop.sh/[Scoop], you can install the Spring Boot CLI by using the following commands:

[indent=0]
----
	> scoop bucket add extras
	> scoop install springboot
----

Scoop installs `spring` to `~/scoop/apps/springboot/current/bin`.

NOTE: If you do not see the app manifest, your installation of scoop might be out-of-date.
In that case, run `scoop update` and try again.



[[getting-started-cli-example]]
==== Quick-start Spring CLI Example
You can use the following web application to test your installation.
To start, create a file called `app.groovy`, as follows:

[source,groovy,indent=0,subs="verbatim,quotes,attributes"]
----
	@RestController
	class ThisWillActuallyRun {

		@RequestMapping("/")
		String home() {
			"Hello World!"
		}

	}
----

Then run it from a shell, as follows:

[indent=0]
----
	$ spring run app.groovy
----

NOTE: The first run of your application is slow, as dependencies are downloaded.
Subsequent runs are much quicker.

Open `http://localhost:8080` in your favorite web browser.
You should see the following output:

[indent=0]
----
	Hello World!
----



[[getting-started-upgrading-from-an-earlier-version]]
=== Upgrading from an Earlier Version of Spring Boot
If you are upgrading from the `1.x` release of Spring Boot, check the {github-wiki}/Spring-Boot-2.0-Migration-Guide["`migration guide`" on the project wiki] that provides detailed upgrade instructions.
Check also the {github-wiki}["`release notes`"] for a list of "`new and noteworthy`" features for each release.

When upgrading to a new feature release, some properties may have been renamed or removed.
Spring Boot provides a way to analyze your application's environment and print diagnostics at startup, but also temporarily migrate properties at runtime for you.
To enable that feature, add the following dependency to your project:

[source,xml,indent=0]
----
	<dependency>
		<groupId>org.springframework.boot</groupId>
		<artifactId>spring-boot-properties-migrator</artifactId>
		<scope>runtime</scope>
	</dependency>
----

WARNING: Properties that are added late to the environment, such as when using `@PropertySource`, will not be taken into account.

NOTE: Once you're done with the migration, please make sure to remove this module from your project's dependencies.

To upgrade an existing CLI installation, use the appropriate package manager command (for example, `brew upgrade`).
If you manually installed the CLI, follow the <<getting-started-manual-cli-installation, standard instructions>>, remembering to update your `PATH` environment variable to remove any older references.



[[getting-started-first-application]]
== Developing Your First Spring Boot Application
This section describes how to develop a simple "`Hello World!`" web application that highlights some of Spring Boot's key features.
We use Maven to build this project, since most IDEs support it.

[TIP]
====
The https://spring.io[spring.io] web site contains many "`Getting Started`" https://spring.io/guides[guides] that use Spring Boot.
If you need to solve a specific problem, check there first.

You can shortcut the steps below by going to https://start.spring.io and choosing the "Web" starter from the dependencies searcher.
Doing so generates a new project structure so that you can <<getting-started-first-application-code,start coding right away>>.
Check the {spring-initializr-reference}/#user-guide[Spring Initializr documentation] for more details.
====

Before we begin, open a terminal and run the following commands to ensure that you have valid versions of Java and Maven installed:

[indent=0]
----
	$ java -version
	java version "1.8.0_102"
	Java(TM) SE Runtime Environment (build 1.8.0_102-b14)
	Java HotSpot(TM) 64-Bit Server VM (build 25.102-b14, mixed mode)
----

[indent=0]
----
	$ mvn -v
	Apache Maven 3.5.4 (1edded0938998edf8bf061f1ceb3cfdeccf443fe; 2018-06-17T14:33:14-04:00)
	Maven home: /usr/local/Cellar/maven/3.3.9/libexec
	Java version: 1.8.0_102, vendor: Oracle Corporation
----

NOTE: This sample needs to be created in its own folder.
Subsequent instructions assume that you have created a suitable folder and that it is your current directory.



[[getting-started-first-application-pom]]
=== Creating the POM
We need to start by creating a Maven `pom.xml` file.
The `pom.xml` is the recipe that is used to build your project.
Open your favorite text editor and add the following:

[source,xml,indent=0,subs="verbatim,quotes,attributes"]
----
	<?xml version="1.0" encoding="UTF-8"?>
	<project xmlns="http://maven.apache.org/POM/4.0.0" xmlns:xsi="http://www.w3.org/2001/XMLSchema-instance"
		xsi:schemaLocation="http://maven.apache.org/POM/4.0.0 https://maven.apache.org/xsd/maven-4.0.0.xsd">
		<modelVersion>4.0.0</modelVersion>

		<groupId>com.example</groupId>
		<artifactId>myproject</artifactId>
		<version>0.0.1-SNAPSHOT</version>

		<parent>
			<groupId>org.springframework.boot</groupId>
			<artifactId>spring-boot-starter-parent</artifactId>
			<version>{spring-boot-version}</version>
		</parent>

		<!-- Additional lines to be added here... -->

ifeval::["{spring-boot-repo}" != "release"]
		<!-- (you don't need this if you are using a .RELEASE version) -->
		<repositories>
			<repository>
				<id>spring-snapshots</id>
				<url>https://repo.spring.io/snapshot</url>
				<snapshots><enabled>true</enabled></snapshots>
			</repository>
			<repository>
				<id>spring-milestones</id>
				<url>https://repo.spring.io/milestone</url>
			</repository>
		</repositories>
		<pluginRepositories>
			<pluginRepository>
				<id>spring-snapshots</id>
				<url>https://repo.spring.io/snapshot</url>
			</pluginRepository>
			<pluginRepository>
				<id>spring-milestones</id>
				<url>https://repo.spring.io/milestone</url>
			</pluginRepository>
		</pluginRepositories>
endif::[]
	</project>
----

The preceding listing should give you a working build.
You can test it by running `mvn package` (for now, you can ignore the "`jar will be empty - no content was marked for inclusion!`" warning).

NOTE: At this point, you could import the project into an IDE (most modern Java IDEs include built-in support for Maven).
For simplicity, we continue to use a plain text editor for this example.



[[getting-started-first-application-dependencies]]
=== Adding Classpath Dependencies
Spring Boot provides a number of "`Starters`" that let you add jars to your classpath.
<<<<<<< HEAD
Our applications for smoke tests use the `spring-boot-starter-parent` in the `parent`
section of the POM. The `spring-boot-starter-parent` is a special starter that provides
useful Maven defaults. It also provides a
<<using-spring-boot.adoc#using-boot-dependency-management,`dependency-management`>>
section so that you can omit `version` tags for "`blessed`" dependencies.
=======
Our sample application has already used `spring-boot-starter-parent` in the `parent` section of the POM.
The `spring-boot-starter-parent` is a special starter that provides useful Maven defaults.
It also provides a <<using-spring-boot.adoc#using-boot-dependency-management,`dependency-management`>> section so that you can omit `version` tags for "`blessed`" dependencies.
>>>>>>> 64d4bf82

Other "`Starters`" provide dependencies that you are likely to need when developing a specific type of application.
Since we are developing a web application, we add a `spring-boot-starter-web` dependency.
Before that, we can look at what we currently have by running the following command:

[indent=0]
----
	$ mvn dependency:tree

	[INFO] com.example:myproject:jar:0.0.1-SNAPSHOT
----

The `mvn dependency:tree` command prints a tree representation of your project dependencies.
You can see that `spring-boot-starter-parent` provides no dependencies by itself.
To add the necessary dependencies, edit your `pom.xml` and add the `spring-boot-starter-web` dependency immediately below the `parent` section:

[source,xml,indent=0,subs="verbatim,quotes,attributes"]
----
	<dependencies>
		<dependency>
			<groupId>org.springframework.boot</groupId>
			<artifactId>spring-boot-starter-web</artifactId>
		</dependency>
	</dependencies>
----

If you run `mvn dependency:tree` again, you see that there are now a number of additional dependencies, including the Tomcat web server and Spring Boot itself.



[[getting-started-first-application-code]]
=== Writing the Code
To finish our application, we need to create a single Java file.
By default, Maven compiles sources from `src/main/java`, so you need to create that folder structure and then add a file named `src/main/java/Example.java` to contain the following code:

[source,java,indent=0]
----
	import org.springframework.boot.*;
	import org.springframework.boot.autoconfigure.*;
	import org.springframework.web.bind.annotation.*;

	@RestController
	@EnableAutoConfiguration
	public class Example {

		@RequestMapping("/")
		String home() {
			return "Hello World!";
		}

		public static void main(String[] args) {
			SpringApplication.run(Example.class, args);
		}

	}
----

Although there is not much code here, quite a lot is going on.
We step through the important parts in the next few sections.



[[getting-started-first-application-annotations]]
<<<<<<< HEAD
==== The `@RestController` and `@RequestMapping` Annotations
The first annotation on our `Example` class is `@RestController`. This is known as a
_stereotype_ annotation. It provides hints for people reading the code and for Spring
that the class plays a specific role. In this case, our class is a web `@Controller`, so
Spring considers it when handling incoming web requests.
=======
==== The @RestController and @RequestMapping Annotations
The first annotation on our `Example` class is `@RestController`.
This is known as a _stereotype_ annotation.
It provides hints for people reading the code and for Spring that the class plays a specific role.
In this case, our class is a web `@Controller`, so Spring considers it when handling incoming web requests.
>>>>>>> 64d4bf82

The `@RequestMapping` annotation provides "`routing`" information.
It tells Spring that any HTTP request with the `/` path should be mapped to the `home` method.
The `@RestController` annotation tells Spring to render the resulting string directly back to the caller.

TIP: The `@RestController` and `@RequestMapping` annotations are Spring MVC annotations (they are not specific to Spring Boot).
See the {spring-reference}web.html#mvc[MVC section] in the Spring Reference Documentation for more details.



[[getting-started-first-application-auto-configuration]]
==== The @EnableAutoConfiguration Annotation
The second class-level annotation is `@EnableAutoConfiguration`.
This annotation tells Spring Boot to "`guess`" how you want to configure Spring, based on the jar dependencies that you have added.
Since `spring-boot-starter-web` added Tomcat and Spring MVC, the auto-configuration assumes that you are developing a web application and sets up Spring accordingly.

.Starters and Auto-configuration
****
Auto-configuration is designed to work well with "`Starters`", but the two concepts are not directly tied.
You are free to pick and choose jar dependencies outside of the starters.
Spring Boot still does its best to auto-configure your application.
****



[[getting-started-first-application-main-method]]
==== The "`main`" Method
The final part of our application is the `main` method.
This is just a standard method that follows the Java convention for an application entry point.
Our main method delegates to Spring Boot's `SpringApplication` class by calling `run`.
`SpringApplication` bootstraps our application, starting Spring, which, in turn, starts the auto-configured Tomcat web server.
We need to pass `Example.class` as an argument to the `run` method to tell `SpringApplication` which is the primary Spring component.
The `args` array is also passed through to expose any command-line arguments.



[[getting-started-first-application-run]]
=== Running the Example
At this point, your application should work.
Since you used the `spring-boot-starter-parent` POM, you have a useful `run` goal that you can use to start the application.
Type `mvn spring-boot:run` from the root project directory to start the application.
You should see output similar to the following:

[indent=0,subs="attributes"]
----
	$ mvn spring-boot:run

	  .   ____          _            __ _ _
	 /\\ / ___'_ __ _ _(_)_ __  __ _ \ \ \ \
	( ( )\___ | '_ | '_| | '_ \/ _` | \ \ \ \
	 \\/  ___)| |_)| | | | | || (_| |  ) ) ) )
	  '  |____| .__|_| |_|_| |_\__, | / / / /
	 =========|_|==============|___/=/_/_/_/
	 :: Spring Boot ::  (v{spring-boot-version})
	....... . . .
	....... . . . (log output here)
	....... . . .
	........ Started Example in 2.222 seconds (JVM running for 6.514)
----

If you open a web browser to `http://localhost:8080`, you should see the following output:

[indent=0]
----
	Hello World!
----

To gracefully exit the application, press `ctrl-c`.



[[getting-started-first-application-executable-jar]]
=== Creating an Executable Jar
We finish our example by creating a completely self-contained executable jar file that we could run in production.
Executable jars (sometimes called "`fat jars`") are archives containing your compiled classes along with all of the jar dependencies that your code needs to run.

.Executable jars and Java
****
<<<<<<< HEAD
Java does not provide a standard way to load nested jar files (jar files that are
themselves contained within a jar). This can be problematic if you are looking to
distribute a self-contained application.

To solve this problem, many developers use "`uber`" jars. An uber jar packages all the
classes from all the application's dependencies into a single archive. The problem with
this approach is that it becomes hard to see which libraries are in your application. It
can also be problematic if the same filename is used (but with different content) in
multiple jars.

Spring Boot takes a <<appendix.adoc#executable-jar, different approach>> and lets you
actually nest jars directly.
=======
Java does not provide a standard way to load nested jar files (jar files that are themselves contained within a jar).
This can be problematic if you are looking to distribute a self-contained application.

To solve this problem, many developers use "`uber`" jars.
An uber jar packages all the classes from all the application's dependencies into a single archive.
The problem with this approach is that it becomes hard to see which libraries are in your application.
It can also be problematic if the same filename is used (but with different content) in multiple jars.

Spring Boot takes a <<appendix-executable-jar-format.adoc#executable-jar, different approach>> and lets you actually nest jars directly.
>>>>>>> 64d4bf82
****

To create an executable jar, we need to add the `spring-boot-maven-plugin` to our `pom.xml`.
To do so, insert the following lines just below the `dependencies` section:

[source,xml,indent=0,subs="verbatim,quotes,attributes"]
----
	<build>
		<plugins>
			<plugin>
				<groupId>org.springframework.boot</groupId>
				<artifactId>spring-boot-maven-plugin</artifactId>
			</plugin>
		</plugins>
	</build>
----

NOTE: The `spring-boot-starter-parent` POM includes `<executions>` configuration to bind the `repackage` goal.
If you do not use the parent POM, you need to declare this configuration yourself.
See the {spring-boot-maven-plugin-site}/usage.html[plugin documentation] for details.

Save your `pom.xml` and run `mvn package` from the command line, as follows:

[indent=0,subs="attributes"]
----
	$ mvn package

	[INFO] Scanning for projects...
	[INFO]
	[INFO] ------------------------------------------------------------------------
	[INFO] Building myproject 0.0.1-SNAPSHOT
	[INFO] ------------------------------------------------------------------------
	[INFO] .... ..
	[INFO] --- maven-jar-plugin:2.4:jar (default-jar) @ myproject ---
	[INFO] Building jar: /Users/developer/example/spring-boot-example/target/myproject-0.0.1-SNAPSHOT.jar
	[INFO]
	[INFO] --- spring-boot-maven-plugin:{spring-boot-version}:repackage (default) @ myproject ---
	[INFO] ------------------------------------------------------------------------
	[INFO] BUILD SUCCESS
	[INFO] ------------------------------------------------------------------------
----

If you look in the `target` directory, you should see `myproject-0.0.1-SNAPSHOT.jar`.
The file should be around 10 MB in size.
If you want to peek inside, you can use `jar tvf`, as follows:

[indent=0]
----
	$ jar tvf target/myproject-0.0.1-SNAPSHOT.jar
----

You should also see a much smaller file named `myproject-0.0.1-SNAPSHOT.jar.original` in the `target` directory.
This is the original jar file that Maven created before it was repackaged by Spring Boot.

To run that application, use the `java -jar` command, as follows:

[indent=0,subs="attributes"]
----
	$ java -jar target/myproject-0.0.1-SNAPSHOT.jar

	  .   ____          _            __ _ _
	 /\\ / ___'_ __ _ _(_)_ __  __ _ \ \ \ \
	( ( )\___ | '_ | '_| | '_ \/ _` | \ \ \ \
	 \\/  ___)| |_)| | | | | || (_| |  ) ) ) )
	  '  |____| .__|_| |_|_| |_\__, | / / / /
	 =========|_|==============|___/=/_/_/_/
	 :: Spring Boot ::  (v{spring-boot-version})
	....... . . .
	....... . . . (log output here)
	....... . . .
	........ Started Example in 2.536 seconds (JVM running for 2.864)
----

As before, to exit the application, press `ctrl-c`.



[[getting-started-whats-next]]
== What to Read Next
<<<<<<< HEAD
Hopefully, this section provided some of the Spring Boot basics and got you on your way
to writing your own applications. If you are a task-oriented type of developer, you might
want to jump over to https://spring.io and check out some of the
https://spring.io/guides/[getting started] guides that solve specific "`How do I do that
with Spring?`" problems. We also have Spring Boot-specific
"`<<howto.adoc#howto, How-to>>`" reference documentation.

Otherwise, the next logical step is to read _<<using-spring-boot.adoc#using-boot>>_. If
you are really impatient, you could also jump ahead and read about
_<<spring-boot-features.adoc#boot-features, Spring Boot features>>_.
=======
Hopefully, this section provided some of the Spring Boot basics and got you on your way to writing your own applications.
If you are a task-oriented type of developer, you might want to jump over to https://spring.io and check out some of the https://spring.io/guides/[getting started] guides that solve specific "`How do I do that with Spring?`" problems.
We also have Spring Boot-specific "`<<howto.adoc#howto, How-to>>`" reference documentation.

The https://github.com/{github-repo}[Spring Boot repository] also has a {github-code}/spring-boot-samples[bunch of samples] you can run.
The samples are independent of the rest of the code (that is, you do not need to build the rest to run or use the samples).

Otherwise, the next logical step is to read _<<using-spring-boot.adoc#using-boot>>_.
If you are really impatient, you could also jump ahead and read about _<<spring-boot-features.adoc#boot-features, Spring Boot features>>_.
>>>>>>> 64d4bf82
<|MERGE_RESOLUTION|>--- conflicted
+++ resolved
@@ -2,21 +2,10 @@
 = Getting Started
 include::attributes.adoc[]
 
-<<<<<<< HEAD
-If you are getting started with Spring Boot, or "`Spring`" in general, start by reading
-this section. It answers the basic "`what?`", "`how?`" and "`why?`" questions. It
-includes an introduction to Spring Boot, along with installation instructions. We then
-walk you through building your first Spring Boot application, discussing some core
-principles as we go.
-=======
-[partintro]
---
 If you are getting started with Spring Boot, or "`Spring`" in general, start by reading this section.
 It answers the basic "`what?`", "`how?`" and "`why?`" questions.
 It includes an introduction to Spring Boot, along with installation instructions.
 We then walk you through building your first Spring Boot application, discussing some core principles as we go.
---
->>>>>>> 64d4bf82
 
 
 
@@ -51,13 +40,8 @@
 | Maven
 | 3.3+
 
-<<<<<<< HEAD
-|Gradle
-|5.x (4.10 is also supported but in a deprecated form)
-=======
 | Gradle
-| 4.4+
->>>>>>> 64d4bf82
+| 5.x (4.10 is also supported but in a deprecated form)
 |===
 
 
@@ -198,14 +182,8 @@
 
 [[getting-started-gradle-installation]]
 ==== Gradle Installation
-<<<<<<< HEAD
-Spring Boot is compatible with 5.x. 4.10 is also supported but this support is deprecated
-and will be removed in a future release. If you do not already have Gradle installed, you
-can follow the instructions at https://gradle.org.
-=======
-Spring Boot is compatible with Gradle 4.4 and later.
+Spring Boot is compatible with 5.x. 4.10 is also supported but this support is deprecated and will be removed in a future release.
 If you do not already have Gradle installed, you can follow the instructions at https://gradle.org.
->>>>>>> 64d4bf82
 
 Spring Boot dependencies can be declared by using the `org.springframework.boot` `group`.
 Typically, your project declares dependencies to one or more <<using-spring-boot.adoc#using-boot-starter, "`Starters`">>.
@@ -522,17 +500,9 @@
 [[getting-started-first-application-dependencies]]
 === Adding Classpath Dependencies
 Spring Boot provides a number of "`Starters`" that let you add jars to your classpath.
-<<<<<<< HEAD
-Our applications for smoke tests use the `spring-boot-starter-parent` in the `parent`
-section of the POM. The `spring-boot-starter-parent` is a special starter that provides
-useful Maven defaults. It also provides a
-<<using-spring-boot.adoc#using-boot-dependency-management,`dependency-management`>>
-section so that you can omit `version` tags for "`blessed`" dependencies.
-=======
-Our sample application has already used `spring-boot-starter-parent` in the `parent` section of the POM.
+Our applications for smoke tests use the `spring-boot-starter-parent` in the `parent` section of the POM.
 The `spring-boot-starter-parent` is a special starter that provides useful Maven defaults.
 It also provides a <<using-spring-boot.adoc#using-boot-dependency-management,`dependency-management`>> section so that you can omit `version` tags for "`blessed`" dependencies.
->>>>>>> 64d4bf82
 
 Other "`Starters`" provide dependencies that you are likely to need when developing a specific type of application.
 Since we are developing a web application, we add a `spring-boot-starter-web` dependency.
@@ -596,19 +566,11 @@
 
 
 [[getting-started-first-application-annotations]]
-<<<<<<< HEAD
-==== The `@RestController` and `@RequestMapping` Annotations
-The first annotation on our `Example` class is `@RestController`. This is known as a
-_stereotype_ annotation. It provides hints for people reading the code and for Spring
-that the class plays a specific role. In this case, our class is a web `@Controller`, so
-Spring considers it when handling incoming web requests.
-=======
 ==== The @RestController and @RequestMapping Annotations
 The first annotation on our `Example` class is `@RestController`.
 This is known as a _stereotype_ annotation.
 It provides hints for people reading the code and for Spring that the class plays a specific role.
 In this case, our class is a web `@Controller`, so Spring considers it when handling incoming web requests.
->>>>>>> 64d4bf82
 
 The `@RequestMapping` annotation provides "`routing`" information.
 It tells Spring that any HTTP request with the `/` path should be mapped to the `home` method.
@@ -687,20 +649,6 @@
 
 .Executable jars and Java
 ****
-<<<<<<< HEAD
-Java does not provide a standard way to load nested jar files (jar files that are
-themselves contained within a jar). This can be problematic if you are looking to
-distribute a self-contained application.
-
-To solve this problem, many developers use "`uber`" jars. An uber jar packages all the
-classes from all the application's dependencies into a single archive. The problem with
-this approach is that it becomes hard to see which libraries are in your application. It
-can also be problematic if the same filename is used (but with different content) in
-multiple jars.
-
-Spring Boot takes a <<appendix.adoc#executable-jar, different approach>> and lets you
-actually nest jars directly.
-=======
 Java does not provide a standard way to load nested jar files (jar files that are themselves contained within a jar).
 This can be problematic if you are looking to distribute a self-contained application.
 
@@ -709,8 +657,7 @@
 The problem with this approach is that it becomes hard to see which libraries are in your application.
 It can also be problematic if the same filename is used (but with different content) in multiple jars.
 
-Spring Boot takes a <<appendix-executable-jar-format.adoc#executable-jar, different approach>> and lets you actually nest jars directly.
->>>>>>> 64d4bf82
+Spring Boot takes a <<appendix.adoc#executable-jar, different approach>> and lets you actually nest jars directly.
 ****
 
 To create an executable jar, we need to add the `spring-boot-maven-plugin` to our `pom.xml`.
@@ -790,25 +737,9 @@
 
 [[getting-started-whats-next]]
 == What to Read Next
-<<<<<<< HEAD
-Hopefully, this section provided some of the Spring Boot basics and got you on your way
-to writing your own applications. If you are a task-oriented type of developer, you might
-want to jump over to https://spring.io and check out some of the
-https://spring.io/guides/[getting started] guides that solve specific "`How do I do that
-with Spring?`" problems. We also have Spring Boot-specific
-"`<<howto.adoc#howto, How-to>>`" reference documentation.
-
-Otherwise, the next logical step is to read _<<using-spring-boot.adoc#using-boot>>_. If
-you are really impatient, you could also jump ahead and read about
-_<<spring-boot-features.adoc#boot-features, Spring Boot features>>_.
-=======
 Hopefully, this section provided some of the Spring Boot basics and got you on your way to writing your own applications.
 If you are a task-oriented type of developer, you might want to jump over to https://spring.io and check out some of the https://spring.io/guides/[getting started] guides that solve specific "`How do I do that with Spring?`" problems.
 We also have Spring Boot-specific "`<<howto.adoc#howto, How-to>>`" reference documentation.
 
-The https://github.com/{github-repo}[Spring Boot repository] also has a {github-code}/spring-boot-samples[bunch of samples] you can run.
-The samples are independent of the rest of the code (that is, you do not need to build the rest to run or use the samples).
-
 Otherwise, the next logical step is to read _<<using-spring-boot.adoc#using-boot>>_.
-If you are really impatient, you could also jump ahead and read about _<<spring-boot-features.adoc#boot-features, Spring Boot features>>_.
->>>>>>> 64d4bf82
+If you are really impatient, you could also jump ahead and read about _<<spring-boot-features.adoc#boot-features, Spring Boot features>>_.