/*
 * Copyright 2012-2018 the original author or authors.
 *
 * Licensed under the Apache License, Version 2.0 (the "License");
 * you may not use this file except in compliance with the License.
 * You may obtain a copy of the License at
 *
 *      https://www.apache.org/licenses/LICENSE-2.0
 *
 * Unless required by applicable law or agreed to in writing, software
 * distributed under the License is distributed on an "AS IS" BASIS,
 * WITHOUT WARRANTIES OR CONDITIONS OF ANY KIND, either express or implied.
 * See the License for the specific language governing permissions and
 * limitations under the License.
 */

package org.springframework.boot.autoconfigure.security.oauth2.client;

import java.util.HashMap;
import java.util.Map;
import java.util.Set;

import javax.annotation.PostConstruct;

import org.springframework.boot.context.properties.ConfigurationProperties;
import org.springframework.util.StringUtils;

/**
 * OAuth 2.0 client properties.
 *
 * @author Madhura Bhave
 * @author Phillip Webb
<<<<<<< HEAD
 * @author Artsiom Yudovin
 * @author MyeongHyeon Lee
=======
 * @since 2.0.0
>>>>>>> cfeb0239
 */
@ConfigurationProperties(prefix = "spring.security.oauth2.client")
public class OAuth2ClientProperties {

	/**
	 * OAuth provider details.
	 */
	private final Map<String, Provider> provider = new HashMap<>();

	/**
	 * OAuth client registrations.
	 */
	private final Map<String, Registration> registration = new HashMap<>();

	public Map<String, Provider> getProvider() {
		return this.provider;
	}

	public Map<String, Registration> getRegistration() {
		return this.registration;
	}

	@PostConstruct
	public void validate() {
		this.getRegistration().values().forEach(this::validateRegistration);
	}

	private void validateRegistration(Registration registration) {
		if (!StringUtils.hasText(registration.getClientId())) {
			throw new IllegalStateException("Client id must not be empty.");
		}
	}

	/**
	 * A single client registration.
	 */
	public static class Registration {

		/**
		 * Reference to the OAuth 2.0 provider to use. May reference an element from the
		 * 'provider' property or used one of the commonly used providers (google, github,
		 * facebook, okta).
		 */
		private String provider;

		/**
		 * Client ID for the registration.
		 */
		private String clientId;

		/**
		 * Client secret of the registration.
		 */
		private String clientSecret;

		/**
		 * Client authentication method. May be left blank when using a pre-defined
		 * provider.
		 */
		private String clientAuthenticationMethod;

		/**
		 * Authorization grant type. May be left blank when using a pre-defined provider.
		 */
		private String authorizationGrantType;

		/**
		 * Redirect URI. May be left blank when using a pre-defined provider.
		 */
		private String redirectUri;

		/**
		 * Authorization scopes. May be left blank when using a pre-defined provider.
		 */
		private Set<String> scope;

		/**
		 * Client name. May be left blank when using a pre-defined provider.
		 */
		private String clientName;

		public String getProvider() {
			return this.provider;
		}

		public void setProvider(String provider) {
			this.provider = provider;
		}

		public String getClientId() {
			return this.clientId;
		}

		public void setClientId(String clientId) {
			this.clientId = clientId;
		}

		public String getClientSecret() {
			return this.clientSecret;
		}

		public void setClientSecret(String clientSecret) {
			this.clientSecret = clientSecret;
		}

		public String getClientAuthenticationMethod() {
			return this.clientAuthenticationMethod;
		}

		public void setClientAuthenticationMethod(String clientAuthenticationMethod) {
			this.clientAuthenticationMethod = clientAuthenticationMethod;
		}

		public String getAuthorizationGrantType() {
			return this.authorizationGrantType;
		}

		public void setAuthorizationGrantType(String authorizationGrantType) {
			this.authorizationGrantType = authorizationGrantType;
		}

		public String getRedirectUri() {
			return this.redirectUri;
		}

		public void setRedirectUri(String redirectUri) {
			this.redirectUri = redirectUri;
		}

		@Deprecated
		public String getRedirectUriTemplate() {
			return getRedirectUri();
		}

		@Deprecated
		public void setRedirectUriTemplate(String redirectUri) {
			setRedirectUri(redirectUri);
		}

		public Set<String> getScope() {
			return this.scope;
		}

		public void setScope(Set<String> scope) {
			this.scope = scope;
		}

		public String getClientName() {
			return this.clientName;
		}

		public void setClientName(String clientName) {
			this.clientName = clientName;
		}

	}

	public static class Provider {

		/**
		 * Authorization URI for the provider.
		 */
		private String authorizationUri;

		/**
		 * Token URI for the provider.
		 */
		private String tokenUri;

		/**
		 * User info URI for the provider.
		 */
		private String userInfoUri;

		/**
		 * User info authentication method for the provider.
		 */
		private String userInfoAuthenticationMethod;

		/**
		 * Name of the attribute that will be used to extract the username from the call
		 * to 'userInfoUri'.
		 */
		private String userNameAttribute;

		/**
		 * JWK set URI for the provider.
		 */
		private String jwkSetUri;

		/**
		 * URI that an OpenID Connect Provider asserts as its Issuer Identifier.
		 */
		private String issuerUri;

		public String getAuthorizationUri() {
			return this.authorizationUri;
		}

		public void setAuthorizationUri(String authorizationUri) {
			this.authorizationUri = authorizationUri;
		}

		public String getTokenUri() {
			return this.tokenUri;
		}

		public void setTokenUri(String tokenUri) {
			this.tokenUri = tokenUri;
		}

		public String getUserInfoUri() {
			return this.userInfoUri;
		}

		public void setUserInfoUri(String userInfoUri) {
			this.userInfoUri = userInfoUri;
		}

		public String getUserInfoAuthenticationMethod() {
			return this.userInfoAuthenticationMethod;
		}

		public void setUserInfoAuthenticationMethod(String userInfoAuthenticationMethod) {
			this.userInfoAuthenticationMethod = userInfoAuthenticationMethod;
		}

		public String getUserNameAttribute() {
			return this.userNameAttribute;
		}

		public void setUserNameAttribute(String userNameAttribute) {
			this.userNameAttribute = userNameAttribute;
		}

		public String getJwkSetUri() {
			return this.jwkSetUri;
		}

		public void setJwkSetUri(String jwkSetUri) {
			this.jwkSetUri = jwkSetUri;
		}

		public String getIssuerUri() {
			return this.issuerUri;
		}

		public void setIssuerUri(String issuerUri) {
			this.issuerUri = issuerUri;
		}

	}

}<|MERGE_RESOLUTION|>--- conflicted
+++ resolved
@@ -30,12 +30,9 @@
  *
  * @author Madhura Bhave
  * @author Phillip Webb
-<<<<<<< HEAD
  * @author Artsiom Yudovin
  * @author MyeongHyeon Lee
-=======
  * @since 2.0.0
->>>>>>> cfeb0239
  */
 @ConfigurationProperties(prefix = "spring.security.oauth2.client")
 public class OAuth2ClientProperties {
