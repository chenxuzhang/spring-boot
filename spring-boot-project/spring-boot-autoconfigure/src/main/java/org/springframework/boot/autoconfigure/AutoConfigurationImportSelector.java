--- conflicted
+++ resolved
@@ -95,8 +95,8 @@
 		}
 		AutoConfigurationMetadata autoConfigurationMetadata = AutoConfigurationMetadataLoader
 				.loadMetadata(this.beanClassLoader);
-		AutoConfigurationEntry autoConfigurationEntry = getAutoConfigurationEntry(
-				autoConfigurationMetadata, annotationMetadata);
+		AutoConfigurationEntry autoConfigurationEntry = getAutoConfigurationEntry(autoConfigurationMetadata,
+				annotationMetadata);
 		return StringUtils.toStringArray(autoConfigurationEntry.getConfigurations());
 	}
 
@@ -107,8 +107,7 @@
 	 * @param annotationMetadata the annotation metadata of the configuration class
 	 * @return the auto-configurations that should be imported
 	 */
-	protected AutoConfigurationEntry getAutoConfigurationEntry(
-			AutoConfigurationMetadata autoConfigurationMetadata,
+	protected AutoConfigurationEntry getAutoConfigurationEntry(AutoConfigurationMetadata autoConfigurationMetadata,
 			AnnotationMetadata annotationMetadata) {
 		if (!isEnabled(annotationMetadata)) {
 			return EMPTY_ENTRY;
@@ -388,76 +387,47 @@
 		}
 
 		@Override
-<<<<<<< HEAD
-		public void process(AnnotationMetadata annotationMetadata,
-				DeferredImportSelector deferredImportSelector) {
-			Assert.state(
-					deferredImportSelector instanceof AutoConfigurationImportSelector,
+		public void process(AnnotationMetadata annotationMetadata, DeferredImportSelector deferredImportSelector) {
+			Assert.state(deferredImportSelector instanceof AutoConfigurationImportSelector,
 					() -> String.format("Only %s implementations are supported, got %s",
 							AutoConfigurationImportSelector.class.getSimpleName(),
 							deferredImportSelector.getClass().getName()));
 			AutoConfigurationEntry autoConfigurationEntry = ((AutoConfigurationImportSelector) deferredImportSelector)
-					.getAutoConfigurationEntry(getAutoConfigurationMetadata(),
-							annotationMetadata);
+					.getAutoConfigurationEntry(getAutoConfigurationMetadata(), annotationMetadata);
 			this.autoConfigurationEntries.add(autoConfigurationEntry);
 			for (String importClassName : autoConfigurationEntry.getConfigurations()) {
 				this.entries.putIfAbsent(importClassName, annotationMetadata);
-=======
-		public void process(AnnotationMetadata annotationMetadata, DeferredImportSelector deferredImportSelector) {
-			String[] imports = deferredImportSelector.selectImports(annotationMetadata);
-			for (String importClassName : imports) {
-				this.entries.put(importClassName, annotationMetadata);
->>>>>>> c6c139d9
 			}
 		}
 
 		@Override
 		public Iterable<Entry> selectImports() {
-<<<<<<< HEAD
 			if (this.autoConfigurationEntries.isEmpty()) {
 				return Collections.emptyList();
 			}
 			Set<String> allExclusions = this.autoConfigurationEntries.stream()
-					.map(AutoConfigurationEntry::getExclusions)
-					.flatMap(Collection::stream).collect(Collectors.toSet());
+					.map(AutoConfigurationEntry::getExclusions).flatMap(Collection::stream).collect(Collectors.toSet());
 			Set<String> processedConfigurations = this.autoConfigurationEntries.stream()
-					.map(AutoConfigurationEntry::getConfigurations)
-					.flatMap(Collection::stream)
+					.map(AutoConfigurationEntry::getConfigurations).flatMap(Collection::stream)
 					.collect(Collectors.toCollection(LinkedHashSet::new));
 			processedConfigurations.removeAll(allExclusions);
 
-			return sortAutoConfigurations(processedConfigurations,
-					getAutoConfigurationMetadata())
-							.stream()
-							.map((importClassName) -> new Entry(
-									this.entries.get(importClassName), importClassName))
-							.collect(Collectors.toList());
-=======
-			return sortAutoConfigurations().stream()
+			return sortAutoConfigurations(processedConfigurations, getAutoConfigurationMetadata()).stream()
 					.map((importClassName) -> new Entry(this.entries.get(importClassName), importClassName))
 					.collect(Collectors.toList());
->>>>>>> c6c139d9
 		}
 
 		private AutoConfigurationMetadata getAutoConfigurationMetadata() {
 			if (this.autoConfigurationMetadata == null) {
-				this.autoConfigurationMetadata = AutoConfigurationMetadataLoader
-						.loadMetadata(this.beanClassLoader);
-			}
-<<<<<<< HEAD
+				this.autoConfigurationMetadata = AutoConfigurationMetadataLoader.loadMetadata(this.beanClassLoader);
+			}
 			return this.autoConfigurationMetadata;
 		}
 
 		private List<String> sortAutoConfigurations(Set<String> configurations,
 				AutoConfigurationMetadata autoConfigurationMetadata) {
-			return new AutoConfigurationSorter(getMetadataReaderFactory(),
-					autoConfigurationMetadata).getInPriorityOrder(configurations);
-=======
-			AutoConfigurationMetadata autoConfigurationMetadata = AutoConfigurationMetadataLoader
-					.loadMetadata(this.beanClassLoader);
 			return new AutoConfigurationSorter(getMetadataReaderFactory(), autoConfigurationMetadata)
-					.getInPriorityOrder(autoConfigurations);
->>>>>>> c6c139d9
+					.getInPriorityOrder(configurations);
 		}
 
 		private MetadataReaderFactory getMetadataReaderFactory() {
@@ -489,8 +459,7 @@
 		 * @param configurations the configurations that should be imported
 		 * @param exclusions the exclusions that were applied to the original list
 		 */
-		AutoConfigurationEntry(Collection<String> configurations,
-				Collection<String> exclusions) {
+		AutoConfigurationEntry(Collection<String> configurations, Collection<String> exclusions) {
 			this.configurations = new ArrayList<>(configurations);
 			this.exclusions = new HashSet<>(exclusions);
 		}
