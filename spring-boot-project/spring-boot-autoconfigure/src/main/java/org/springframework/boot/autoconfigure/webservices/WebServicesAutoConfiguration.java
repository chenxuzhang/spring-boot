/*
 * Copyright 2012-2019 the original author or authors.
 *
 * Licensed under the Apache License, Version 2.0 (the "License");
 * you may not use this file except in compliance with the License.
 * You may obtain a copy of the License at
 *
 *      https://www.apache.org/licenses/LICENSE-2.0
 *
 * Unless required by applicable law or agreed to in writing, software
 * distributed under the License is distributed on an "AS IS" BASIS,
 * WITHOUT WARRANTIES OR CONDITIONS OF ANY KIND, either express or implied.
 * See the License for the specific language governing permissions and
 * limitations under the License.
 */

package org.springframework.boot.autoconfigure.webservices;

import java.io.IOException;
import java.util.Collections;
import java.util.List;
import java.util.function.Function;

import org.springframework.beans.BeansException;
import org.springframework.beans.factory.config.BeanDefinition;
import org.springframework.beans.factory.config.ConfigurableListableBeanFactory;
import org.springframework.beans.factory.support.BeanDefinitionBuilder;
import org.springframework.beans.factory.support.BeanDefinitionRegistry;
import org.springframework.beans.factory.support.BeanDefinitionRegistryPostProcessor;
import org.springframework.boot.autoconfigure.AutoConfigureAfter;
import org.springframework.boot.autoconfigure.EnableAutoConfiguration;
import org.springframework.boot.autoconfigure.condition.ConditionalOnClass;
import org.springframework.boot.autoconfigure.condition.ConditionalOnMissingBean;
import org.springframework.boot.autoconfigure.condition.ConditionalOnWebApplication;
import org.springframework.boot.autoconfigure.condition.ConditionalOnWebApplication.Type;
import org.springframework.boot.autoconfigure.web.servlet.ServletWebServerFactoryAutoConfiguration;
import org.springframework.boot.context.properties.EnableConfigurationProperties;
import org.springframework.boot.context.properties.bind.Bindable;
import org.springframework.boot.context.properties.bind.Binder;
import org.springframework.boot.web.servlet.ServletRegistrationBean;
import org.springframework.context.ApplicationContext;
import org.springframework.context.ApplicationContextAware;
import org.springframework.context.annotation.Bean;
import org.springframework.context.annotation.Conditional;
import org.springframework.context.annotation.Configuration;
import org.springframework.core.io.Resource;
import org.springframework.util.StringUtils;
import org.springframework.ws.config.annotation.EnableWs;
import org.springframework.ws.config.annotation.WsConfigurationSupport;
import org.springframework.ws.transport.http.MessageDispatcherServlet;
import org.springframework.ws.wsdl.wsdl11.SimpleWsdl11Definition;
import org.springframework.xml.xsd.SimpleXsdSchema;

/**
 * {@link EnableAutoConfiguration Auto-configuration} for Spring Web Services.
 *
 * @author Vedran Pavic
 * @author Stephane Nicoll
 * @since 1.4.0
 */
@Configuration
@ConditionalOnWebApplication(type = Type.SERVLET)
@ConditionalOnClass(MessageDispatcherServlet.class)
@ConditionalOnMissingBean(WsConfigurationSupport.class)
@EnableConfigurationProperties(WebServicesProperties.class)
@AutoConfigureAfter(ServletWebServerFactoryAutoConfiguration.class)
public class WebServicesAutoConfiguration {

	private final WebServicesProperties properties;

	public WebServicesAutoConfiguration(WebServicesProperties properties) {
		this.properties = properties;
	}

	@Bean
	public ServletRegistrationBean<MessageDispatcherServlet> messageDispatcherServlet(
			ApplicationContext applicationContext) {
		MessageDispatcherServlet servlet = new MessageDispatcherServlet();
		servlet.setApplicationContext(applicationContext);
		String path = this.properties.getPath();
<<<<<<< HEAD
		String urlMapping = path + (path.endsWith("/") ? "*" : "/*");
		ServletRegistrationBean<MessageDispatcherServlet> registration = new ServletRegistrationBean<>(
				servlet, urlMapping);
=======
		String urlMapping = path.endsWith("/") ? path + "*" : path + "/*";
		ServletRegistrationBean<MessageDispatcherServlet> registration = new ServletRegistrationBean<>(servlet,
				urlMapping);
>>>>>>> c6c139d9
		WebServicesProperties.Servlet servletProperties = this.properties.getServlet();
		registration.setLoadOnStartup(servletProperties.getLoadOnStartup());
		servletProperties.getInit().forEach(registration::addInitParameter);
		return registration;
	}

	@Bean
	@Conditional(OnWsdlLocationsCondition.class)
	public static WsdlDefinitionBeanFactoryPostProcessor wsdlDefinitionBeanFactoryPostProcessor() {
		return new WsdlDefinitionBeanFactoryPostProcessor();
	}

	@Configuration
	@EnableWs
	protected static class WsConfiguration {

	}

	private static class WsdlDefinitionBeanFactoryPostProcessor
			implements BeanDefinitionRegistryPostProcessor, ApplicationContextAware {

		private ApplicationContext applicationContext;

		@Override
		public void setApplicationContext(ApplicationContext applicationContext) {
			this.applicationContext = applicationContext;
		}

		@Override
		public void postProcessBeanDefinitionRegistry(BeanDefinitionRegistry registry) throws BeansException {
			Binder binder = Binder.get(this.applicationContext.getEnvironment());
			List<String> wsdlLocations = binder.bind("spring.webservices.wsdl-locations", Bindable.listOf(String.class))
					.orElse(Collections.emptyList());
			for (String wsdlLocation : wsdlLocations) {
<<<<<<< HEAD
				registerBeans(wsdlLocation, "*.wsdl", SimpleWsdl11Definition.class,
						SimpleWsdl11Definition::new, registry);
				registerBeans(wsdlLocation, "*.xsd", SimpleXsdSchema.class,
						SimpleXsdSchema::new, registry);
=======
				registerBeans(wsdlLocation, "*.wsdl", SimpleWsdl11Definition.class, registry);
				registerBeans(wsdlLocation, "*.xsd", SimpleXsdSchema.class, registry);
>>>>>>> c6c139d9
			}
		}

		@Override
		public void postProcessBeanFactory(ConfigurableListableBeanFactory beanFactory) throws BeansException {
		}

<<<<<<< HEAD
		private <T> void registerBeans(String location, String pattern, Class<T> type,
				Function<Resource, T> beanSupplier, BeanDefinitionRegistry registry) {
			for (Resource resource : getResources(location, pattern)) {
				BeanDefinition beanDefinition = BeanDefinitionBuilder
						.genericBeanDefinition(type, () -> beanSupplier.apply(resource))
						.getBeanDefinition();
				registry.registerBeanDefinition(
						StringUtils.stripFilenameExtension(resource.getFilename()),
=======
		private void registerBeans(String location, String pattern, Class<?> type, BeanDefinitionRegistry registry) {
			for (Resource resource : getResources(location, pattern)) {
				RootBeanDefinition beanDefinition = new RootBeanDefinition(type);
				ConstructorArgumentValues constructorArguments = new ConstructorArgumentValues();
				constructorArguments.addIndexedArgumentValue(0, resource);
				beanDefinition.setConstructorArgumentValues(constructorArguments);
				registry.registerBeanDefinition(StringUtils.stripFilenameExtension(resource.getFilename()),
>>>>>>> c6c139d9
						beanDefinition);
			}
		}

		private Resource[] getResources(String location, String pattern) {
			try {
				return this.applicationContext.getResources(ensureTrailingSlash(location) + pattern);
			}
			catch (IOException ex) {
				return new Resource[0];
			}
		}

		private String ensureTrailingSlash(String path) {
			return path.endsWith("/") ? path : path + "/";
		}

	}

}<|MERGE_RESOLUTION|>--- conflicted
+++ resolved
@@ -78,15 +78,9 @@
 		MessageDispatcherServlet servlet = new MessageDispatcherServlet();
 		servlet.setApplicationContext(applicationContext);
 		String path = this.properties.getPath();
-<<<<<<< HEAD
 		String urlMapping = path + (path.endsWith("/") ? "*" : "/*");
-		ServletRegistrationBean<MessageDispatcherServlet> registration = new ServletRegistrationBean<>(
-				servlet, urlMapping);
-=======
-		String urlMapping = path.endsWith("/") ? path + "*" : path + "/*";
 		ServletRegistrationBean<MessageDispatcherServlet> registration = new ServletRegistrationBean<>(servlet,
 				urlMapping);
->>>>>>> c6c139d9
 		WebServicesProperties.Servlet servletProperties = this.properties.getServlet();
 		registration.setLoadOnStartup(servletProperties.getLoadOnStartup());
 		servletProperties.getInit().forEach(registration::addInitParameter);
@@ -121,15 +115,9 @@
 			List<String> wsdlLocations = binder.bind("spring.webservices.wsdl-locations", Bindable.listOf(String.class))
 					.orElse(Collections.emptyList());
 			for (String wsdlLocation : wsdlLocations) {
-<<<<<<< HEAD
-				registerBeans(wsdlLocation, "*.wsdl", SimpleWsdl11Definition.class,
-						SimpleWsdl11Definition::new, registry);
-				registerBeans(wsdlLocation, "*.xsd", SimpleXsdSchema.class,
-						SimpleXsdSchema::new, registry);
-=======
-				registerBeans(wsdlLocation, "*.wsdl", SimpleWsdl11Definition.class, registry);
-				registerBeans(wsdlLocation, "*.xsd", SimpleXsdSchema.class, registry);
->>>>>>> c6c139d9
+				registerBeans(wsdlLocation, "*.wsdl", SimpleWsdl11Definition.class, SimpleWsdl11Definition::new,
+						registry);
+				registerBeans(wsdlLocation, "*.xsd", SimpleXsdSchema.class, SimpleXsdSchema::new, registry);
 			}
 		}
 
@@ -137,24 +125,12 @@
 		public void postProcessBeanFactory(ConfigurableListableBeanFactory beanFactory) throws BeansException {
 		}
 
-<<<<<<< HEAD
 		private <T> void registerBeans(String location, String pattern, Class<T> type,
 				Function<Resource, T> beanSupplier, BeanDefinitionRegistry registry) {
 			for (Resource resource : getResources(location, pattern)) {
 				BeanDefinition beanDefinition = BeanDefinitionBuilder
-						.genericBeanDefinition(type, () -> beanSupplier.apply(resource))
-						.getBeanDefinition();
-				registry.registerBeanDefinition(
-						StringUtils.stripFilenameExtension(resource.getFilename()),
-=======
-		private void registerBeans(String location, String pattern, Class<?> type, BeanDefinitionRegistry registry) {
-			for (Resource resource : getResources(location, pattern)) {
-				RootBeanDefinition beanDefinition = new RootBeanDefinition(type);
-				ConstructorArgumentValues constructorArguments = new ConstructorArgumentValues();
-				constructorArguments.addIndexedArgumentValue(0, resource);
-				beanDefinition.setConstructorArgumentValues(constructorArguments);
+						.genericBeanDefinition(type, () -> beanSupplier.apply(resource)).getBeanDefinition();
 				registry.registerBeanDefinition(StringUtils.stripFilenameExtension(resource.getFilename()),
->>>>>>> c6c139d9
 						beanDefinition);
 			}
 		}
