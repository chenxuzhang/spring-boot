/*
 * Copyright 2012-2016 the original author or authors.
 *
 * Licensed under the Apache License, Version 2.0 (the "License");
 * you may not use this file except in compliance with the License.
 * You may obtain a copy of the License at
 *
 *      http://www.apache.org/licenses/LICENSE-2.0
 *
 * Unless required by applicable law or agreed to in writing, software
 * distributed under the License is distributed on an "AS IS" BASIS,
 * WITHOUT WARRANTIES OR CONDITIONS OF ANY KIND, either express or implied.
 * See the License for the specific language governing permissions and
 * limitations under the License.
 */

package org.springframework.boot.actuate.endpoint;

import java.util.Collections;
import java.util.Map;

import org.springframework.beans.BeansException;
import org.springframework.boot.context.properties.ConfigurationProperties;
import org.springframework.context.ApplicationContext;
import org.springframework.context.ApplicationContextAware;
import org.springframework.context.ConfigurableApplicationContext;

/**
 * {@link Endpoint} to shutdown the {@link ApplicationContext}.
 *
 * @author Dave Syer
 * @author Christian Dupuis
 * @author Andy Wilkinson
 */
@ConfigurationProperties(prefix = "endpoints.shutdown")
public class ShutdownEndpoint extends AbstractEndpoint<Map<String, Object>>
		implements ApplicationContextAware {

	private static final Map<String, Object> NO_CONTEXT_MESSAGE = Collections
			.unmodifiableMap(Collections.<String, Object>singletonMap("message",
					"No context to shutdown."));

	private static final Map<String, Object> SHUTDOWN_MESSAGE = Collections
			.unmodifiableMap(Collections.<String, Object>singletonMap("message",
					"Shutting down, bye..."));

	private ConfigurableApplicationContext context;

	/**
	 * Create a new {@link ShutdownEndpoint} instance.
	 */
	public ShutdownEndpoint() {
		super("shutdown", true, false);
	}

	@Override
	public Map<String, Object> invoke() {
		if (this.context == null) {
			return NO_CONTEXT_MESSAGE;
		}
		try {
			return SHUTDOWN_MESSAGE;
		}
		finally {
<<<<<<< HEAD
			new Thread(new Runnable() {

=======

			Thread thread = new Thread(new Runnable() {
>>>>>>> 5f751fe3
				@Override
				public void run() {
					try {
						Thread.sleep(500L);
					}
					catch (InterruptedException ex) {
						// Swallow exception and continue
					}
					ShutdownEndpoint.this.context.close();
				}
<<<<<<< HEAD

			}).start();
=======
			});
			thread.setContextClassLoader(getClass().getClassLoader());
			thread.start();
>>>>>>> 5f751fe3
		}
	}

	@Override
	public void setApplicationContext(ApplicationContext context) throws BeansException {
		if (context instanceof ConfigurableApplicationContext) {
			this.context = (ConfigurableApplicationContext) context;
		}
	}

}<|MERGE_RESOLUTION|>--- conflicted
+++ resolved
@@ -62,13 +62,7 @@
 			return SHUTDOWN_MESSAGE;
 		}
 		finally {
-<<<<<<< HEAD
-			new Thread(new Runnable() {
-
-=======
-
 			Thread thread = new Thread(new Runnable() {
->>>>>>> 5f751fe3
 				@Override
 				public void run() {
 					try {
@@ -79,14 +73,9 @@
 					}
 					ShutdownEndpoint.this.context.close();
 				}
-<<<<<<< HEAD
-
-			}).start();
-=======
 			});
 			thread.setContextClassLoader(getClass().getClassLoader());
 			thread.start();
->>>>>>> 5f751fe3
 		}
 	}
 
